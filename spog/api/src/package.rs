use crate::search;
use actix_web::{
    web::{self, ServiceConfig},
    HttpResponse,
};
use spog_model::package_info::{PackageInfo, V11yRef};
use std::sync::Arc;
use trustification_api::search::SearchResult;
use trustification_auth::authenticator::Authenticator;
use trustification_infrastructure::new_auth;

pub(crate) fn configure(auth: Option<Arc<Authenticator>>) -> impl FnOnce(&mut ServiceConfig) {
    |config: &mut ServiceConfig| {
        config.service(
            web::scope("/api/v1/package_info")
                .wrap(new_auth!(auth))
<<<<<<< HEAD
                .service(web::resource("/search").to(packages_search_mock))
                .service(web::resource("/{id}").to(package_get_mock)),
                                                                             // .service(web::resource("/{id}/related-products").to(cve_related_product)),
=======
                .service(web::resource("/search").to(packages_search_mock)),
>>>>>>> ff86beea
        );
    }
}

#[utoipa::path(
get,
path = "/api/v1/package_info/search",
responses(
(status = 200, description = "packages was found"),
(status = NOT_FOUND, description = "packages was not found")
),
params(
("id" = String, Path, description = "Id of advisory to fetch"),
)
)]

pub async fn packages_search_mock(
    web::Query(params): web::Query<search::QueryParams>,
) -> actix_web::Result<HttpResponse> {
    let pkgs = make_mock_data();
    let result = SearchResult::<Vec<PackageInfo>> {
        total: Some(pkgs.len()),
        result: pkgs,
    };
    Ok(HttpResponse::Ok().json(result))
}

pub async fn package_get_mock(
    web::Query(params): web::Query<search::QueryParams>,
) -> actix_web::Result<HttpResponse> {
    let pkgs = make_mock_data();
    Ok(HttpResponse::Ok().json(&pkgs[0]))
}

fn make_mock_data() -> Vec<PackageInfo> {
    let mut packages = vec![
        PackageInfo {
            name: "io.quarkus.arc:arc".to_string().into(),
            version: "2.16.2.Final".to_string().into(),
            package_type: "maven".to_string().into(),
            description: "case one".to_string().into(),
            purl: "pkg:maven/io.quarkus.arc/arc@2.16.2.Final?type=jar".to_string().into(),
            href: Some(format!(
                "/api/package?purl={}",
                &urlencoding::encode("pkg:maven/io.quarkus.arc/arc@2.16.2.Final?type=jar")
            )),
            sbom: Some(format!(
                "/api/package/sbom?purl={}",
                &urlencoding::encode("pkg:maven/io.quarkus.arc/arc@2.16.2.Final?type=jar")
            )),
            supplier: "Organization: Red Hat".to_string().into(),
            vulnerabilities: vec![
                V11yRef {
                    cve: "cve-2023-0286".to_string().into(),
                    href: "https://access.redhat.com/security/cve/cve-2023-0286".into(),
                    severity: "low".to_string(),
                },
                V11yRef {
                    cve: "cve-2023-0286".to_string().into(),
                    href: "https://access.redhat.com/security/cve/cve-2023-0286".into(),
                    severity: "medium".to_string(),
                },
                V11yRef {
                    cve: "cve-2023-0286".to_string().into(),
                    href: "https://access.redhat.com/security/cve/cve-2023-0286".into(),
                    severity: "high".to_string(),
                },
                V11yRef {
                    cve: "cve-2023-0286".to_string().into(),
                    href: "https://access.redhat.com/security/cve/cve-2023-0286".into(),
                    severity: "critical".to_string(),
                },
            ],
        },
        PackageInfo {
            name: "redhat:openssl".to_string().into(),
            version: "1.1.1k-7.el8_6".to_string().into(),
            package_type: "rpm".to_string().into(),
            description: "case two".to_string().into(),
            purl: Some("pkg:rpm/redhat/openssl@1.1.1k-7.el8_6".to_string()),
            href: Some(format!(
                "/api/package?purl={}",
                &urlencoding::encode("pkg:rpm/redhat/openssl@1.1.1k-7.el8_6")
            )),
            sbom: Some(format!(
                "/api/package/sbom?purl={}",
                &urlencoding::encode("pkg:rpm/redhat/openssl@1.1.1k-7.el8_6")
            )),
            supplier: "Organization: Red Hat".to_string().into(),
            vulnerabilities: vec![
                V11yRef {
                    cve: "cve-2023-0286".into(),
                    href: "https://access.redhat.com/security/cve/cve-2023-0286".into(),
                    severity: "low".to_string(),
                },
                V11yRef {
                    cve: "cve-2023-0286".into(),
                    href: "https://access.redhat.com/security/cve/cve-2023-0286".into(),
                    severity: "medium".to_string(),
                },
                V11yRef {
                    cve: "cve-2023-0286".into(),
                    href: "https://access.redhat.com/security/cve/cve-2023-0286".into(),
                    severity: "critical".to_string(),
                },
            ],
        },
    ];
    packages
}<|MERGE_RESOLUTION|>--- conflicted
+++ resolved
@@ -14,13 +14,9 @@
         config.service(
             web::scope("/api/v1/package_info")
                 .wrap(new_auth!(auth))
-<<<<<<< HEAD
                 .service(web::resource("/search").to(packages_search_mock))
                 .service(web::resource("/{id}").to(package_get_mock)),
-                                                                             // .service(web::resource("/{id}/related-products").to(cve_related_product)),
-=======
-                .service(web::resource("/search").to(packages_search_mock)),
->>>>>>> ff86beea
+            // .service(web::resource("/{id}/related-products").to(cve_related_product)),
         );
     }
 }
