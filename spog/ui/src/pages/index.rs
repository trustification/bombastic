use std::rc::Rc;

use crate::{
    analytics::{ActionAnalytics, AnalyticEvents, ObjectNameAnalytics},
    pages::search,
};
use patternfly_yew::prelude::*;
use search::search_input::SearchInput;
<<<<<<< HEAD
use spog_ui_backend::{use_backend, DashboardService, SBOMService};
use spog_ui_common::{components::SafeHtml, error::components::Error, utils::time::full_utc_date};
use spog_ui_donut::SbomStackChart;
=======
use spog_ui_backend::{use_backend, DashboardService};
use spog_ui_common::{components::SafeHtml, error::components::Error, utils::time::full_utc_date};
>>>>>>> a5a2b0ac
use spog_ui_navigation::{AppRoute, View};
use spog_ui_utils::{analytics::use_analytics, config::use_config_private};
use yew::prelude::*;
use yew_more_hooks::prelude::*;
use yew_nested_router::components::Link;
use yew_nested_router::prelude::*;
use yew_oauth2::hook::use_latest_access_token;

#[function_component(Index)]
pub fn index() -> Html {
    let config = use_config_private();
    let analytics = use_analytics();

    let text = use_state_eq(String::new);
    let onchange = use_callback(text.clone(), |new_text, text| text.set(new_text));

    let router = use_router::<AppRoute>();
    let onclick = use_callback((router.clone(), text.clone()), |_, (router, terms)| {
        if let Some(router) = router {
            router.push(AppRoute::Search {
                terms: (**terms).clone(),
            });
        }
    });
    let onsubmit = use_callback(
        (analytics.clone(), router.clone(), text.clone()),
        |_, (analytics, router, terms)| {
            analytics.track(AnalyticEvents {
                obj_name: ObjectNameAnalytics::HomePage,
                action: ActionAnalytics::Search((**terms).clone()),
            });

            if let Some(router) = router {
                router.push(AppRoute::Search {
                    terms: (**terms).clone(),
                });
            }
        },
    );

    html!(
        <>
            <SafeHtml html={config.landing_page.header_content.clone()} />

            <PageSection variant={PageSectionVariant::Default}>

                <Grid gutter=true>

                    <SafeHtml html={config.landing_page.before_outer_content.clone()} />

                    <GridItem cols={[12]}>
                        <Card>
                            <CardBody>
                                <SafeHtml html={config.landing_page.before_inner_content.clone()} />

                                <form {onsubmit}>
                                    // needed to trigger submit when pressing enter in the search field
                                    <input type="submit" hidden=true formmethod="dialog" />

                                    <Grid gutter=true>
                                        <GridItem offset={[4]} cols={[4]}>
                                            <SearchInput {onchange} autofocus=true />
                                        </GridItem>

                                        <GridItem cols={[1]}>
                                            <Button
                                                id="search"
                                                variant={ButtonVariant::Primary}
                                                label="Search"
                                                {onclick}
                                            />
                                        </GridItem>
                                    </Grid>

                                </form>
                                <SafeHtml html={config.landing_page.after_inner_content.clone()} />

                            </CardBody>
                        </Card>
                    </GridItem>

                    <GridItem cols={[12]}>
                        <Card>
                            <CardTitle><Title size={Size::Medium}>{"Your dashboard"}</Title></CardTitle>
                            <CardBody>
                                <Grid gutter=true>
                                    <GridItem cols={[6]}>
                                        <Stack gutter=true>
                                            <StackItem>
                                                {"Below is a summary of CVE status for your last 10 ingested SBOMs. You can click on the SBOM name or CVE severity number below to be taken to their respective details page. You can also select up to 4 SBOMs to watch, by default you will see the last 4 SBOMs you have uploaded."}
                                            </StackItem>
                                            <StackItem>
<<<<<<< HEAD
                                                <LastSbomsChart />
=======
                                                // <LastSbomsChart />
>>>>>>> a5a2b0ac
                                            </StackItem>
                                        </Stack>
                                    </GridItem>
                                    <GridItem cols={[6]}>
                                        <LastDataIngested />
                                    </GridItem>
                                </Grid>
                            </CardBody>
                        </Card>
                    </GridItem>

                    <SafeHtml html={config.landing_page.after_outer_content.clone()} />

                </Grid>

            </PageSection>

            <SafeHtml html={config.landing_page.footer_content.clone()} />

        </>
    )
}

<<<<<<< HEAD
#[function_component(LastSbomsChart)]
pub fn last_sboms_chart() -> Html {
    let backend = use_backend();
    let access_token = use_latest_access_token();

    let sboms = use_async_with_cloned_deps(
        |backend| async move {
            SBOMService::new(backend.clone(), access_token)
                .get_latest_with_vulns()
                .await
                .map(|result| {
                    let number_of_elements = result.len();
                    let json = serde_json::to_value(result).expect("Could not unparse latest sbom json");
                    (json, number_of_elements)
                })
        },
        backend,
    );

    html!(
        <>
            {
                match &*sboms {
                    UseAsyncState::Pending | UseAsyncState::Processing => html!(
                        <PageSection fill={PageSectionFill::Fill}>
                            <Spinner />
                        </PageSection>
                    ),
                    UseAsyncState::Ready(Ok((json, number_of_elements))) => html!(
                        if *number_of_elements > 0usize {
                            <SbomStackChart sboms={json.clone()} style="height: 375px; width: 800px" />
                        } else {
                            <EmptyState
                                title="No SBOMs found"
                                icon={Icon::Cubes}
                            >
                            </EmptyState>
                        }
                    ),
                    UseAsyncState::Ready(Err(_)) => html!(
                        <Error title="Error" message="Internal server error" />
                    ),
                }
            }
        </>
    )
}

=======
>>>>>>> a5a2b0ac
#[function_component(LastDataIngested)]
pub fn last_data_ingested() -> Html {
    let backend = use_backend();
    let access_token = use_latest_access_token();

    let summary = use_async_with_cloned_deps(
        |backend| async move {
            DashboardService::new(backend.clone(), access_token)
                .get_summary()
                .await
                .map(Rc::new)
        },
        backend,
    );

    html!(
        <>
            {
                match &*summary {
                    UseAsyncState::Pending | UseAsyncState::Processing => html!(
                        <PageSection fill={PageSectionFill::Fill}>
                            <Spinner />
                        </PageSection>
                    ),
                    UseAsyncState::Ready(Ok(value)) => html!(
                        <Grid>
                            <GridItem cols={[6]}>
                                <DescriptionList>
                                    <DescriptionGroup term="Last SBOM ingested">
                                        <Stack>
                                            <StackItem>
                                                if let Some(last_updated_date) = &value.sbom_summary.last_updated_date {
                                                   {full_utc_date(*last_updated_date)}
                                                }
                                            </StackItem>
                                            <StackItem>
                                                if let Some(last_updated_sbom_id) = &value.sbom_summary.last_updated_sbom_id {
                                                    <Link<AppRoute> to={AppRoute::Sbom(View::Content {id: last_updated_sbom_id.clone()})} >
                                                        { &value.sbom_summary.last_updated_sbom_name }
                                                    </Link<AppRoute>>
                                                }
                                            </StackItem>
                                        </Stack>
                                    </DescriptionGroup>
                                    <DescriptionGroup term="Last Advisory ingested">
                                        <Stack>
                                            <StackItem>
                                                if let Some(last_updated_date) = &value.csaf_summary.last_updated_date {
                                                    {full_utc_date(*last_updated_date)}
                                                }
                                            </StackItem>
                                            <StackItem>
                                                if let Some(last_updated_csaf_id) = &value.csaf_summary.last_updated_csaf_id {
                                                    <Link<AppRoute> to={AppRoute::Advisory(View::Content {id: last_updated_csaf_id.clone()})} >
                                                        { &value.csaf_summary.last_updated_csaf_name }
                                                    </Link<AppRoute>>
                                                }
                                            </StackItem>
                                        </Stack>
                                    </DescriptionGroup>
                                    <DescriptionGroup term="Last CVE ingested">
                                        <Stack>
                                            <StackItem>
                                                if let Some(last_updated_date) = &value.cve_summary.last_updated_date {
                                                    {full_utc_date(*last_updated_date)}
                                                }
                                            </StackItem>
                                            <StackItem>
                                                if let Some(last_updated_cve) = &value.cve_summary.last_updated_cve {
                                                    <Link<AppRoute> to={AppRoute::Cve(View::Content {id: last_updated_cve.clone()})} >
                                                        { &value.cve_summary.last_updated_cve }
                                                    </Link<AppRoute>>
                                                }
                                            </StackItem>
                                        </Stack>
                                    </DescriptionGroup>
                                </DescriptionList>
                            </GridItem>
                            <GridItem cols={[6]}>
                                <DescriptionList>
                                    <DescriptionGroup term="Total SBOMs">
                                        {value.sbom_summary.total_sboms}
                                    </DescriptionGroup>
                                    <DescriptionGroup term="Total Advisories">
                                        {value.csaf_summary.total_csafs}
                                    </DescriptionGroup>
                                    <DescriptionGroup term="Total CVEs">
                                        {value.cve_summary.total_cves}
                                    </DescriptionGroup>
                                </DescriptionList>
                            </GridItem>
                        </Grid>
                    ),
                    UseAsyncState::Ready(Err(_)) => html!(
                        <Error title="Error" message="Error while uploading the file" />
                    ),
                }
            }
        </>
    )
}<|MERGE_RESOLUTION|>--- conflicted
+++ resolved
@@ -6,14 +6,9 @@
 };
 use patternfly_yew::prelude::*;
 use search::search_input::SearchInput;
-<<<<<<< HEAD
 use spog_ui_backend::{use_backend, DashboardService, SBOMService};
 use spog_ui_common::{components::SafeHtml, error::components::Error, utils::time::full_utc_date};
 use spog_ui_donut::SbomStackChart;
-=======
-use spog_ui_backend::{use_backend, DashboardService};
-use spog_ui_common::{components::SafeHtml, error::components::Error, utils::time::full_utc_date};
->>>>>>> a5a2b0ac
 use spog_ui_navigation::{AppRoute, View};
 use spog_ui_utils::{analytics::use_analytics, config::use_config_private};
 use yew::prelude::*;
@@ -106,11 +101,7 @@
                                                 {"Below is a summary of CVE status for your last 10 ingested SBOMs. You can click on the SBOM name or CVE severity number below to be taken to their respective details page. You can also select up to 4 SBOMs to watch, by default you will see the last 4 SBOMs you have uploaded."}
                                             </StackItem>
                                             <StackItem>
-<<<<<<< HEAD
-                                                <LastSbomsChart />
-=======
                                                 // <LastSbomsChart />
->>>>>>> a5a2b0ac
                                             </StackItem>
                                         </Stack>
                                     </GridItem>
@@ -122,6 +113,29 @@
                         </Card>
                     </GridItem>
 
+                    <GridItem cols={[12]}>
+                        <Card>
+                            <CardTitle><Title size={Size::Medium}>{"Your dashboard"}</Title></CardTitle>
+                            <CardBody>
+                                <Grid gutter=true>
+                                    <GridItem cols={[6]}>
+                                        <Stack gutter=true>
+                                            <StackItem>
+                                                {"Below is a summary of CVE status for your last 10 ingested SBOMs. You can click on the SBOM name or CVE severity number below to be taken to their respective details page. You can also select up to 4 SBOMs to watch, by default you will see the last 4 SBOMs you have uploaded."}
+                                            </StackItem>
+                                            <StackItem>
+                                                <LastSbomsChart />
+                                            </StackItem>
+                                        </Stack>
+                                    </GridItem>
+                                    <GridItem cols={[6]}>
+                                        <LastDataIngested />
+                                    </GridItem>
+                                </Grid>
+                            </CardBody>
+                        </Card>
+                    </GridItem>
+
                     <SafeHtml html={config.landing_page.after_outer_content.clone()} />
 
                 </Grid>
@@ -134,7 +148,108 @@
     )
 }
 
-<<<<<<< HEAD
+#[function_component(LastDataIngested)]
+pub fn last_data_ingested() -> Html {
+    let backend = use_backend();
+    let access_token = use_latest_access_token();
+
+    let summary = use_async_with_cloned_deps(
+        |backend| async move {
+            DashboardService::new(backend.clone(), access_token)
+                .get_summary()
+                .await
+                .map(Rc::new)
+        },
+        backend,
+    );
+
+    html!(
+        <>
+            {
+                match &*summary {
+                    UseAsyncState::Pending | UseAsyncState::Processing => html!(
+                        <PageSection fill={PageSectionFill::Fill}>
+                            <Spinner />
+                        </PageSection>
+                    ),
+                    UseAsyncState::Ready(Ok(value)) => html!(
+                        <Grid>
+                            <GridItem cols={[6]}>
+                                <DescriptionList>
+                                    <DescriptionGroup term="Last SBOM ingested">
+                                        <Stack>
+                                            <StackItem>
+                                                if let Some(last_updated_date) = &value.sbom_summary.last_updated_date {
+                                                   {full_utc_date(*last_updated_date)}
+                                                }
+                                            </StackItem>
+                                            <StackItem>
+                                                if let Some(last_updated_sbom_id) = &value.sbom_summary.last_updated_sbom_id {
+                                                    <Link<AppRoute> to={AppRoute::Sbom(View::Content {id: last_updated_sbom_id.clone()})} >
+                                                        { &value.sbom_summary.last_updated_sbom_name }
+                                                    </Link<AppRoute>>
+                                                }
+                                            </StackItem>
+                                        </Stack>
+                                    </DescriptionGroup>
+                                    <DescriptionGroup term="Last Advisory ingested">
+                                        <Stack>
+                                            <StackItem>
+                                                if let Some(last_updated_date) = &value.csaf_summary.last_updated_date {
+                                                    {full_utc_date(*last_updated_date)}
+                                                }
+                                            </StackItem>
+                                            <StackItem>
+                                                if let Some(last_updated_csaf_id) = &value.csaf_summary.last_updated_csaf_id {
+                                                    <Link<AppRoute> to={AppRoute::Advisory(View::Content {id: last_updated_csaf_id.clone()})} >
+                                                        { &value.csaf_summary.last_updated_csaf_name }
+                                                    </Link<AppRoute>>
+                                                }
+                                            </StackItem>
+                                        </Stack>
+                                    </DescriptionGroup>
+                                    <DescriptionGroup term="Last CVE ingested">
+                                        <Stack>
+                                            <StackItem>
+                                                if let Some(last_updated_date) = &value.cve_summary.last_updated_date {
+                                                    {full_utc_date(*last_updated_date)}
+                                                }
+                                            </StackItem>
+                                            <StackItem>
+                                                if let Some(last_updated_cve) = &value.cve_summary.last_updated_cve {
+                                                    <Link<AppRoute> to={AppRoute::Cve(View::Content {id: last_updated_cve.clone()})} >
+                                                        { &value.cve_summary.last_updated_cve }
+                                                    </Link<AppRoute>>
+                                                }
+                                            </StackItem>
+                                        </Stack>
+                                    </DescriptionGroup>
+                                </DescriptionList>
+                            </GridItem>
+                            <GridItem cols={[6]}>
+                                <DescriptionList>
+                                    <DescriptionGroup term="Total SBOMs">
+                                        {value.sbom_summary.total_sboms}
+                                    </DescriptionGroup>
+                                    <DescriptionGroup term="Total Advisories">
+                                        {value.csaf_summary.total_csafs}
+                                    </DescriptionGroup>
+                                    <DescriptionGroup term="Total CVEs">
+                                        {value.cve_summary.total_cves}
+                                    </DescriptionGroup>
+                                </DescriptionList>
+                            </GridItem>
+                        </Grid>
+                    ),
+                    UseAsyncState::Ready(Err(_)) => html!(
+                        <Error title="Error" message="Error while uploading the file" />
+                    ),
+                }
+            }
+        </>
+    )
+}
+
 #[function_component(LastSbomsChart)]
 pub fn last_sboms_chart() -> Html {
     let backend = use_backend();
@@ -183,8 +298,6 @@
     )
 }
 
-=======
->>>>>>> a5a2b0ac
 #[function_component(LastDataIngested)]
 pub fn last_data_ingested() -> Html {
     let backend = use_backend();
